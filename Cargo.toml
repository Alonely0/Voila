--- conflicted
+++ resolved
@@ -27,43 +27,24 @@
 
 [dependencies]
 md5 = "0.7.0"
-<<<<<<< HEAD
 sha2 = "0.9.5"
 sha-1 = "0.9.7"
-=======
-sha2 = "0.9.6"
-sha-1 = "0.9.8"
-path-absolutize = "3.0.10"
->>>>>>> cdf2dc47
 walkdir = "2.3.2"
 regex = "1.5.4"
 structopt = "0.3.23"
 logos = "0.12.0"
-<<<<<<< HEAD
 async-trait = "0.1.51"
 rayon = "1.5.1"
 ring = "*"
 enum_dispatch = "0.3.7"
 threadpool = "1.8.1"
 num_cpus = "1.13.0"
-=======
-evalexpr = "6.5.0"
-async-trait = "0.1.51"
-rayon = "1.5.1"
-futures = "0.3.17"
->>>>>>> cdf2dc47
 fs_extra = "1.2.0"
 byte-unit = "4.0.12"
 async-stream = "0.3.2"
 chrono = "0.4.19"
-<<<<<<< HEAD
-flate2 = "1.0.20"
 tar = "0.4.37"
 ansi_term = "0.12.1"
-=======
-gzp = { version = "0.4.0", features = ["pargz_default"] }
-flate2 = "1.0.21"
->>>>>>> cdf2dc47
 
 [dev-dependencies]
 criterion = "0.3.5"
