--- conflicted
+++ resolved
@@ -119,26 +119,12 @@
         if let Some(ref snippet) = self.snippet {
             write!(
                 f,
-<<<<<<< HEAD
-                "
-error: {kind}
-    --> {line}:{col}
-     |
- {line:3} | {snip}
-     | {markers}",
-                kind = self.kind,
-                col = snippet.start.col + 1,
-                line = snippet.start.line + 1,
-                snip = snippet.line,
-                markers = " ".repeat(snippet.start.col)
-                    + &"^".repeat(self.span.as_ref().unwrap().len())
-=======
                 r#"
 {error}: {kind}
  {arrow} {location}
   {separator}
 {line:3} {separator}   {snip}
-  {separator}   {red}{marker:>col$}{end}"#,
+  {separator}   {red}{markers}{end}"#,
                 error = Red.bold().paint("error"),
                 kind = Style::new().bold().paint(self.kind.to_string()),
                 arrow = Blue.bold().paint("-->"),
@@ -148,13 +134,12 @@
                     col = snippet.start.col + 1,
                 )),
                 line = Blue.bold().paint((snippet.start.line + 1).to_string()),
-                col = snippet.start.col + 1,
                 separator = Blue.bold().paint("|"),
-                snip = Cyan.paint(&snippet.line),
+                snip = &snippet.line,
                 red = Red.bold().prefix(),
                 end = Red.bold().suffix(),
-                marker = '^',
->>>>>>> a85c6dfc
+                markers =
+                    " ".repeat(snippet.start.col) + &"^".repeat(self.span.as_ref().unwrap().len())
             )
         } else if let Some(ref span) = self.span {
             write!(
