use super::exceptions::Exceptions;
use path_absolutize::*;
use regex::Regex;
use sha1::{Digest, Sha1};
use sha2::*;
use std::fs;
use std::fs::File;
use std::io::prelude::*;
use std::io;
use std::path::Path;
pub use string::Str;
pub use sum::Sum;
pub use sum::SumTypes;

pub mod path;
pub mod regexp;
pub mod string;
pub mod sum;

impl path::Path for super::Interpreter {
    fn exist(&self, input: &String) -> bool {
        // absolutize path, just to be sure nothing
        // weird happens
        let path = self.absolutize(input);

        // create a new path struct with the
        // absolute path and get if exists
        Path::new(&path).exists()
    }

    fn absolutize(&self, input: &String) -> String {
        // ge the absolute path
        let p = Path::new(&input).absolutize().unwrap();

        // get the &str
        // (i think i cannot get the String directly)
        let path = p.to_str().unwrap();

        // return it converted to String
        path.to_string()
    }

    fn is_file(&self, input: &String) -> Result<bool, ()> {
        // maybe file was delete in previous cycles.
        // if the path just was wrong, its not my fault,
        // user's fault. just re-run voila but reading what
        // you scripted before launching a tool that can be
        // (and in fact is) potentially destructive, im not
        // doing a hashmap of stuff deleted and then a checker,
        // enough overhead & bottlenecks with the async hell
        // of the cycles & the interpreter
        match fs::metadata(input) {
            Ok(md) => Ok(md.is_file()),
            Err(_) => Err(()),
        }
    }
}

impl regexp::RegExp for super::Interpreter {
    fn matches(&self, input: String, regexp: String) -> bool {
        // create a new regex struct from the regex string
        let regex = Regex::new(&regexp).unwrap();

        // return an eval of the regex with the string
        regex.is_match(&input)
    }
}

impl Str for super::Interpreter {
    fn trim_spaces(&self, str: &String) -> String {
        str.trim().to_string()
    }
}

impl Sum for super::Interpreter {
    fn get_sum_of(&self, file: &String, sum: SumTypes) -> String {
        let bytes = self.read_bytes_of_file(file);
        match sum {
            SumTypes::Md5 => format!("{:x}", md5::compute(bytes)),
            SumTypes::Sha1 => {
                let mut hasher = Sha1::new();

                hasher.update(bytes);
                format!("{:x}", hasher.finalize())
            },
            SumTypes::Sha224 => {
                let mut hasher = Sha224::new();

                hasher.update(bytes);
                format!("{:x}", hasher.finalize())
            },
            SumTypes::Sha256 => {
                let mut hasher = Sha256::new();

                hasher.update(bytes);
                format!("{:x}", hasher.finalize())
            },
            SumTypes::Sha384 => {
                let mut hasher = Sha384::new();

                hasher.update(bytes);
                format!("{:x}", hasher.finalize())
            },
            SumTypes::Sha512 => {
                let mut hasher = Sha512::new();

                hasher.update(bytes);
                format!("{:x}", hasher.finalize())
            },
        }
    }
    fn read_bytes_of_file(&self, path: &String) -> Vec<u8> {
        let mut buffer = Vec::new();
        let file = File::open(path);
        match file {
            Ok(f) => {
                let mut reader = io::BufReader::new(f);
                reader.read_to_end(&mut buffer).unwrap();
            }
            Err(e) => {
                self.raise_error(
                    "COULD NOT READ BYTES FROM FILE",
                    format!("Cannot read {}: {:?}", self.__file__, e),
                );
            },
        };
<<<<<<< HEAD
        buffer
=======

        match panic::catch_unwind(|| buffer.as_bytes()) {
            Ok(bytes) => bytes,
            Err(_) => &[0u8],
        }
>>>>>>> 4c901e44
    }
}<|MERGE_RESOLUTION|>--- conflicted
+++ resolved
@@ -124,14 +124,6 @@
                 );
             },
         };
-<<<<<<< HEAD
         buffer
-=======
-
-        match panic::catch_unwind(|| buffer.as_bytes()) {
-            Ok(bytes) => bytes,
-            Err(_) => &[0u8],
-        }
->>>>>>> 4c901e44
     }
 }